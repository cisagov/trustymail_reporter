---

# Any ignore directives should be uncommented in downstream projects to disable
# Dependabot updates for the given dependency. Downstream projects will get
# these updates when the pull request(s) in the appropriate skeleton are merged
# and Lineage processes these changes.

updates:
<<<<<<< HEAD
  - package-ecosystem: "docker"
    directory: "/"
    schedule:
      interval: "weekly"

  - package-ecosystem: "github-actions"
    directory: "/"
    schedule:
      interval: "weekly"
    ignore:
      # Managed by cisagov/skeleton-generic
      - dependency-name: actions/cache
      - dependency-name: actions/checkout
      - dependency-name: actions/setup-go
      - dependency-name: actions/setup-python
      - dependency-name: hashicorp/setup-terraform
      - dependency-name: mxschmitt/action-tmate
      # Managed by cisagov/skeleton-docker
      # - dependency-name: actions/download-artifact
      # - dependency-name: actions/github-script
      # - dependency-name: actions/upload-artifact
      # - dependency-name: docker/build-push-action
      # - dependency-name: docker/login-action
      # - dependency-name: docker/setup-buildx-action
      # - dependency-name: docker/setup-qemu-action
      # - dependency-name: github/codeql-action
=======
  - directory: /
    # ignore:
    #   # Managed by cisagov/skeleton-generic
    #   - dependency-name: actions/cache
    #   - dependency-name: actions/checkout
    #   - dependency-name: actions/setup-go
    #   - dependency-name: actions/setup-python
    #   - dependency-name: crazy-max/ghaction-dump-context
    #   - dependency-name: crazy-max/ghaction-github-labeler
    #   - dependency-name: crazy-max/ghaction-github-status
    #   - dependency-name: hashicorp/setup-terraform
    #   - dependency-name: mxschmitt/action-tmate
    #   - dependency-name: step-security/harden-runner
    package-ecosystem: github-actions
    schedule:
      interval: weekly
>>>>>>> c0eed094

  - directory: /
    package-ecosystem: pip
    schedule:
      interval: weekly

  - directory: /
    package-ecosystem: terraform
    schedule:
      interval: weekly
version: 2<|MERGE_RESOLUTION|>--- conflicted
+++ resolved
@@ -6,24 +6,24 @@
 # and Lineage processes these changes.
 
 updates:
-<<<<<<< HEAD
   - package-ecosystem: "docker"
     directory: "/"
     schedule:
       interval: "weekly"
 
-  - package-ecosystem: "github-actions"
-    directory: "/"
-    schedule:
-      interval: "weekly"
+  - directory: /
     ignore:
       # Managed by cisagov/skeleton-generic
       - dependency-name: actions/cache
       - dependency-name: actions/checkout
       - dependency-name: actions/setup-go
       - dependency-name: actions/setup-python
+    #   - dependency-name: crazy-max/ghaction-dump-context
+    #   - dependency-name: crazy-max/ghaction-github-labeler
+    #   - dependency-name: crazy-max/ghaction-github-status
       - dependency-name: hashicorp/setup-terraform
       - dependency-name: mxschmitt/action-tmate
+    #   - dependency-name: step-security/harden-runner
       # Managed by cisagov/skeleton-docker
       # - dependency-name: actions/download-artifact
       # - dependency-name: actions/github-script
@@ -33,24 +33,9 @@
       # - dependency-name: docker/setup-buildx-action
       # - dependency-name: docker/setup-qemu-action
       # - dependency-name: github/codeql-action
-=======
-  - directory: /
-    # ignore:
-    #   # Managed by cisagov/skeleton-generic
-    #   - dependency-name: actions/cache
-    #   - dependency-name: actions/checkout
-    #   - dependency-name: actions/setup-go
-    #   - dependency-name: actions/setup-python
-    #   - dependency-name: crazy-max/ghaction-dump-context
-    #   - dependency-name: crazy-max/ghaction-github-labeler
-    #   - dependency-name: crazy-max/ghaction-github-status
-    #   - dependency-name: hashicorp/setup-terraform
-    #   - dependency-name: mxschmitt/action-tmate
-    #   - dependency-name: step-security/harden-runner
     package-ecosystem: github-actions
     schedule:
       interval: weekly
->>>>>>> c0eed094
 
   - directory: /
     package-ecosystem: pip
